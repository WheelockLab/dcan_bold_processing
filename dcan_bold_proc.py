#!/usr/bin/env python3

__prog__ = 'DCANBOLDProc'
__version__ = '4.0.0'

import argparse
import json
import os
import subprocess
import shutil

here = os.path.dirname(os.path.realpath(__file__))


def _cli():
    """
    command line interface
    :return:
    """
    parser = generate_parser()
    args = parser.parse_args()

    kwargs = {
        'subject': args.subject,
        'task': args.task,
        'output_folder': args.output_folder,
        'fd_threshold': args.fd_threshold,
        'filter_order': args.filter_order,
        'lower_bpf': args.lower_bpf,
        'upper_bpf': args.upper_bpf,
        'motion_filter_type': args.motion_filter_type,
        'physio': args.physio,
        'motion_filter_option': args.motion_filter_option,
        'motion_filter_order': args.motion_filter_order,
        'band_stop_min': args.band_stop_min,
        'band_stop_max': args.band_stop_max,
        'skip_seconds': args.skip_seconds,
        'brain_radius': args.brain_radius,
        'setup': args.setup,
        'teardown': args.teardown,
        'tasklist': args.tasklist
    }

    return interface(**kwargs)


def generate_parser(parser=None):
    """
    generates argument parser for this program.
    :param parser: if set, args are added to this parser.
    :return: ArgumentParser
    """
    if not parser:
        parser = argparse.ArgumentParser(
            prog='dcan_signal_processing.py',
            description="""
            Wraps the compiled DCAN Signal Processing Matlab script,
            version: %s.  Runs in 3 main modes:  [setup], [task],
            and [teardown].

            [setup]: creates white matter and ventricular masks for regression,
            must be run prior to task.

            [task]: runs regressions on a given task/fmri and outputs a
            corrected dtseries, along with power 2014 motion numbers in an
            hdf5 (.mat) format file.

            [teardown]: concatenates any resting state runs into a single
            dtseries, and parcellates all final tasks.
            """ % __version__,
            formatter_class=argparse.ArgumentDefaultsHelpFormatter
        )
    parser.add_argument('--subject', required=True,
                        help='subject/participant id')
    parser.add_argument('--task', required=True,
                        help='name of fmri data as used in the dcan fmri '
                             'pipeline.  For bids data it is set to "task-NAME"'
                        )
    parser.add_argument('--output-folder',
                        help='output folder which contains all files produced '
                             'by the dcan fmri-pipeline.  Used for setting up '
                             'standard inputs and outputs'
                        )
    parser.add_argument('--fd-threshold', type=float, default=0.3,
                        help='upper frame-wise displacement threshold for use '
                             'in signal regression.'
                        )
    parser.add_argument('--filter-order', type=int, default=2,
                        help='number of filter coefficients for bold bandpass '
                             'filter.'
                        )
    parser.add_argument('--lower-bpf', type=float, default=0.009,
                        help='lower cut-off frequency (Hz) for the butterworth '
                             'bandpass filter.')
    parser.add_argument('--upper-bpf', type=float, default=0.080,
                        help='upper cut-off frequency (Hz) for the butterworth '
                             'bandpass filter.')
    parser.add_argument('--motion-filter-type', choices=['notch','lp'], default=None,
                        help='type of band-stop filter to use for removing '
                             'respiratory artifact from motion regressors. '
                             'Current options are \'notch\' for a notch '
                             'filter or \'lp\' for a lowpass filter.'
                        )
    parser.add_argument('--physio',
                        help='input .tsv file containing physio data to '
                             'automatically determine motion filter '
                             'parameters. Columns, start time, and frequency '
                             'will also need to be specified. NOT IMPLEMENTED.'
                        )
    parser.add_argument('--motion-filter-option', type=int, default=5,
                        help='determines direction(s) in which to filter '
                             'respiratory artifact.'
                        )
    parser.add_argument('--motion-filter-order', type=int, default=4,
                        help='number of filter coeffecients for the band-stop '
                             'filter.'
                        )
    parser.add_argument('--band-stop-min', type=float,
                        help='lower frequency (bpm) for the band-stop '
                             'motion filter.'
                        )
    parser.add_argument('--band-stop-max', type=float,
                        help='upper frequency (bpm) for the band-stop '
                             'motion filter.'
                        )
    parser.add_argument('--skip-seconds', type=int, default=5,
                        help='number of seconds to cut off the beginning of '
                             'fmri time series.')
    parser.add_argument('--contiguous_frames', type=int, default=9,
                        help='number of contigious frames for power 2014 fd '
                             'thresholding.')
    parser.add_argument('--setup', action='store_true',
                        help='prepare white matter and ventricle masks, '
                             'must be run prior to individual task runs.'
                        )
    parser.add_argument('--teardown', action='store_true',
                        help='after tasks have completed, concatenate resting '
                             'state data and parcellate.'
                        )
    parser.add_argument('--tasklist', action='append',
                        help='comma delimited tasks to be concatenated, pass '
                             'in argument multiple times to add more task '
                             'lists.  Also determines which tasks will be '
                             'parcellated, so a single task may be input to '
                             'parcellate it.'
                        )
    parser.add_argument('--brain-radius', type=int,
                        help='radius of brain for computation of framewise '
                             'displacement'
                        )

    return parser


def interface(subject, output_folder, task=None, fd_threshold=None,
              filter_order=None, lower_bpf=None, upper_bpf=None,
              motion_filter_type=None, motion_filter_option=None,
              motion_filter_order=None, band_stop_min=None,
              band_stop_max=None, skip_seconds=None, brain_radius=None,
              contiguous_frames=None, setup=False, teardown=None,
              tasklist=None, **kwargs):
    """
    main function with 3 modes:
        setup, task, and teardown.

    setup:
    generates white matter and ventricular masks.

    task:
    Runs filtered movement regressors, calculates mean signal
    in ventricles and white matter, then calls dcan signal processing matlab
    script.

    teardown:
    concatenates resting state data and creates parcellated time series.

    :param subject: subject id
    :param output_folder: base output files folder for fmri pipeline
    :param task: name of task
    :param fd_threshold: threshold for use in signal regression
    :param filter_order: order of bold signal bandpass filter
    :param lower_bpf: lower limit of bold signal bandpass filter
    :param upper_bpf: upper limit of bold signal bandpass filter
    :param motion_filter_type: type of bandstop filter for filtering motion
    regressors.  Default: 'notch'
    :param motion_filter_option: dimensions along which to filter motion.
    Default: 1 1 1 1 1 1 (all translations and rotations)
    :param motion_filter_order: bandstop filter order
    :param band_stop_min: lower limit of motion bandstop filter
    :param band_stop_max: upper limit of motion bandstop filter
    :param skip_seconds: number of seconds to cut of beginning of task.
    :param brain_radius: radius for estimation of angular motion regressors
    :param contiguous_frames: minimum contigious frames for fd thresholding.
    :param setup: creates mask images, must be run prior to tasks.
    :param teardown: concatenates resting state data and generates parcels.
    :param kwargs: additional parameters.  Can be used to override default
    paths of inputs and outputs.
    :return:
    """
    # name should only reflect release version, not filter usage.
    version_name = '%s_v%s' % (__prog__, __version__)

    # standard input and output folder locations.
    input_spec = {
        'dtseries': os.path.join(output_folder, 'MNINonLinear', 'Results',
                                 task, '%s_Atlas.dtseries.nii' % task),
        'fmri_volume': os.path.join(output_folder, 'MNINonLinear', 'Results',
                                    task, '%s.nii.gz' % task),
        'movement_regressors': os.path.join(output_folder, 'MNINonLinear',
                                            'Results', task,
                                            'Movement_Regressors.txt'),
        'output_dtseries_basename': '%s_%s_Atlas' % (task, version_name),
        'segmentation': os.path.join(output_folder, 'MNINonLinear', 'ROIs',
                                     'wmparc.2.nii.gz')
    }
    input_spec.update(kwargs.get('input_spec', {}))
    output_spec = {
        'config': os.path.join(output_folder, 'MNINonLinear', 'Results', task,
                               version_name,
                               '%s_mat_config.json' % version_name),
        'output_ciftis': os.path.join(output_folder, version_name,
                                      'analyses_v2','workbench'),
        'output_motion_numbers': os.path.join(output_folder, 'MNINonLinear',
                                              'Results', task, version_name,
                                              'motion_numbers.txt'),
        'output_timecourses': os.path.join(output_folder, version_name,
                                      'analyses_v2','timecourses'),
        'result_dir': os.path.join(output_folder, 'MNINonLinear', 'Results',
                                   task, version_name),
        'summary_folder': os.path.join(output_folder, 'summary_%s' % version_name),
        'vent_mask': os.path.join(output_folder, 'MNINonLinear',
                                  'vent_2mm_%s_mask_eroded.nii.gz' % subject),
        'vent_mean_signal': os.path.join(output_folder, 'MNINonLinear',
                                         'Results', task, version_name,
                                         '%s_vent_mean.txt' % task),
        'wm_mask': os.path.join(output_folder, 'MNINonLinear',
                                'wm_2mm_%s_mask_eroded.nii.gz' % subject),
        'wm_mean_signal': os.path.join(output_folder, 'MNINonLinear', 'Results',
                                       task, version_name, '%s_wm_mean.txt' %
                                       task)
    }
    output_spec.update(kwargs.get('output_spec', {}))

    if setup:
        print('removing old %s outputs' % version_name)
        # delete existing fnlpp results
        for value in output_spec.values():
            print(value)
            if task in value:
                continue
            elif os.path.exists(value):
                if os.path.isfile(value) or os.path.islink(value):
                    os.remove(value)
                elif os.path.isdir(value):
                    shutil.rmtree(value)

        if not os.path.exists(output_spec['summary_folder']):
            os.mkdir(output_spec['summary_folder'])

        # create white matter and ventricle masks for regression
        make_masks(input_spec['segmentation'], output_spec['wm_mask'],
                   output_spec['vent_mask'])

    elif teardown:
        output_results = os.path.join(output_folder, 'MNINonLinear', 'Results')
        alltasks = os.listdir(output_results)
        tasknames = sorted(list(set([d[:-2] for d in alltasks 
                                     if os.path.isdir(os.path.join(output_results,d)) 
                                     and 'task-' in d])))

        concatlist = []
        for bids_task in tasknames:
            concatlist.append(sorted([ d for d in os.listdir(output_results)
                                       if os.path.isdir(os.path.join(output_results,d))
                                       and bids_task in d ]))

        concatenate(output_folder,concatlist,version_name) # This function can probably be moved down after testing

        # setup inputs, then run analyses_v2
        repetition_time = get_repetition_time(input_spec['fmri_volume'])
        for task_set in tasklist:
            if len(tasklist) > 0:
                taskset = tasklist[0][:-2]

            print('Running analyses_v2 on %s' % taskset)

            analysis_folder = os.path.join(output_folder, version_name,
                                           'analyses_v2')
            if not os.path.exists(analysis_folder):
                os.makedirs(analysis_folder)
            for subfolder in ['FCmaps','motion','timecourses','matlab_code',
                              'workbench']:
                folder = os.path.join(analysis_folder,subfolder)
                if not os.path.exists(folder):
                    os.makedirs(folder)

<<<<<<< HEAD
            analyses_v2_config = {
                'path_wb_c': '%s/wb_command' % os.environ['CARET7DIR'],
                'taskname': taskset,
                'version': version_name,
                'epi_TR': repetition_time,
                'summary_Dir': output_spec['summary_folder'],
                'brain_radius_in_mm': brain_radius,
                'expected_contiguous_frame_count': contiguous_frames,
                'result_dir': os.path.join(analysis_folder,'motion'),
                'path_motion_numbers': os.path.join(output_folder,
                                                    'MNINonLinear',
                                                    'Results', taskset + '*',
                                                    version_name,
                                                    'motion_numbers.txt'),
                'path_ciftis': output_spec['output_ciftis'],
                'path_timecourses': output_spec['output_timecourses'],
                'skip_seconds': skip_seconds,
            }
=======
                analyses_v2_config = {
                    'path_wb_c': '%s/wb_command' % os.environ['CARET7DIR'],
                    'epi_TR': repetition_time,
                    'summary_Dir': output_spec['summary_folder'],
                    'brain_radius_in_mm': brain_radius,
                    'expected_contiguous_frame_count': contiguous_frames,
                    'result_dir': os.path.join(analysis_folder,'matlab_code'),
                    'path_motion_numbers': os.path.join(
                        output_folder, 'MNINonLinear', 'Results',
                        taskname + '*', version_name, 'motion_numbers.txt'),
                    'path_ciftis': output_spec['output_ciftis'],
                    'path_timecourses': output_spec['output_timecourses'],
                    'skip_seconds': skip_seconds
                }
>>>>>>> 7c4c0a60

            analyses_v2_json_path = os.path.join(analysis_folder, 'matlab_code',
                                                 taskname + '_analyses_v2_mat_config.json')

            # write input json for matlab script
            with open(analyses_v2_json_path, 'w') as fd:
                json.dump(analyses_v2_config, fd, sort_keys=True, indent=4)

            executable = os.path.join(here, 'bin', 'run_analyses_v2.sh')
            cmd = [executable, os.environ['MCRROOT'], analyses_v2_json_path]
            subprocess.call(cmd)

    # This is the case that loops over tasks
    else:
        assert os.path.exists(output_spec['vent_mask']), \
            'must run this script with --setup flag prior to running ' \
            'individual tasks.'
        print('removing old %s outputs for %s' % (version_name, task))

        # delete existing results
        for value in output_spec.values():
            print(value)
            if task in value and os.path.exists(value):
                if os.path.isfile(value) or os.path.islink(value):
                    os.remove(value)
                elif os.path.isdir(value):
                    shutil.rmtree(value)

        # create the result_dir
        if not os.path.exists(output_spec['result_dir']):
            os.mkdir(output_spec['result_dir'])

        # filter motion regressors if a bandstop filter is specified
        repetition_time = get_repetition_time(input_spec['fmri_volume'])
        if motion_filter_type:
            movreg_basename = os.path.basename(
                input_spec['movement_regressors'])
            filtered_movement_regressors = os.path.join(
                output_spec['result_dir'],
                '%s_bs%s_%s_filtered_%s' % (version_name, band_stop_min,
                                            band_stop_max, movreg_basename)
                )
            executable = os.path.join(
                here, 'bin', 'run_filtered_movement_regressors.sh')
            cmd = [executable, os.environ['MCRROOT'],
                   input_spec['movement_regressors'], str(repetition_time),
                   str(motion_filter_option), str(motion_filter_order),
                   str(band_stop_min), motion_filter_type, str(band_stop_min),
                   str(band_stop_max), filtered_movement_regressors]

            subprocess.call(cmd)
            # update input movement regressors
            input_spec['movement_regressors'] = filtered_movement_regressors

        # get ventricular and white matter signals
        mean_roi_signal(input_spec['fmri_volume'], output_spec['wm_mask'],
                        output_spec['wm_mean_signal'])
        mean_roi_signal(input_spec['fmri_volume'], output_spec['vent_mask'],
                        output_spec['vent_mean_signal'])

        # run signal processing on dtseries
        matlab_input = {
            'path_wb_c': '%s/wb_command' % os.environ['CARET7DIR'],
            'bp_order': filter_order,
            'lp_Hz': lower_bpf,
            'hp_Hz': upper_bpf,
            'TR': repetition_time,
            'fd_th': fd_threshold,
            'path_cii': input_spec['dtseries'],
            'path_ex_sum': output_spec['summary_folder'],
            'FNL_preproc_CIFTI_basename': input_spec['output_dtseries_basename'],
            'fMRIName': task,
            'file_wm': output_spec['wm_mean_signal'],
            'file_vent': output_spec['vent_mean_signal'],
            'file_mov_reg': input_spec['movement_regressors'],
            'motion_filename': os.path.basename(
                output_spec['output_motion_numbers']),
            'skip_seconds': skip_seconds,
            'result_dir': output_spec['result_dir']
        }
        # write input json for matlab script
        with open(output_spec['config'], 'w') as fd:
            json.dump(matlab_input, fd, sort_keys=True, indent=4)

        print('running %s matlab on %s' % (version_name, task))
        executable = os.path.join(here, 'bin', 'run_dcan_signal_processsing.sh')
        cmd = [executable, os.environ['MCRROOT'], output_spec['config']]
        subprocess.call(cmd)

        # grab # of lines in movement regressors file for frame count file
        with open(input_spec['movement_regressors'],'r') as f:
            for i, l in enumerate(f):
                pass
            frame_count = i + 1

        frames_file = os.path.join(output_spec['summary_folder'],
                                   task + '_frames_per_scan.txt')

        with open(frames_file,'w') as f:
            f.write('%d' % frame_count)

def get_repetition_time(fmri):
    """
    :param fmri: path to fmri nifti.
    :return: repetition time from pixdim4
    """
    cmd = 'fslval {task} pixdim4'.format(task=fmri)
    popen = subprocess.Popen(cmd.split(), stdout=subprocess.PIPE)
    stdout,stderr = popen.communicate()
    repetition_time = float(stdout)
    return repetition_time


def mean_roi_signal(fmri, mask, output):
    """
    :param fmri: path to fmri nifti
    :param mask: path to mask/roi nifti
    :param output: output text file of time series of mean values within the
    mask/roi
    :return: None
    """
    cmd = 'fslmeants -i {fmri} -o {output} -m {mask}'
    cmd = cmd.format(fmri=fmri, output=output, mask=mask)
    subprocess.call(cmd.split())


def make_masks(segmentation, wm_mask_out, vent_mask_out, **kwargs):
    """
    generates ventricular and white matter masks from a Desikan/FreeSurfer
    segmentation file.  label constraints may be overridden.
    :param segmentation: Desikan/FreeSurfer spec segmentation nifti file.
    Does not need to be a cifti but must have labels according to FS lookup
    table, including cortical parcellations.
    :param wm_mask_out: binary white matter mask.
    :param vent_mask_out: binary ventricular mask.
    :param kwargs: dictionary of label value overrides.  You may override
    default label number bounds for white matter and ventricle masks in the
    segmentation file.
    :return: None
    """

    wd = os.path.dirname(wm_mask_out)
    # set parameter defaults
    defaults = dict(wm_lt_R=2950, wm_ut_R=3050, wm_lt_L=3950, wm_ut_L=4050,
                    vent_lt_R=43, vent_ut_R=43, vent_lt_L=4, vent_ut_L=4)
    # set temporary filenames
    tempfiles = {
        'wm_mask_L': os.path.join(wd, 'tmp_left_wm.nii.gz'),
        'wm_mask_R': os.path.join(wd, 'tmp_right_wm.nii.gz'),
        'vent_mask_L': os.path.join(wd, 'tmp_left_vent.nii.gz'),
        'vent_mask_R': os.path.join(wd, 'tmp_right_vent.nii.gz'),
        'wm_mask': os.path.join(wd, 'tmp_wm.nii.gz'),
        'vent_mask': os.path.join(wd, 'tmp_vent.nii.gz')
    }
    # inputs and outputs
    iofiles = {
        'segmentation': segmentation,
        'wm_mask_out': wm_mask_out,
        'vent_mask_out': vent_mask_out
    }
    # command pipeline
    cmdlist = [
        'fslmaths {segmentation} -thr {wm_lt_R} -uthr {wm_ut_R} {wm_mask_R}',
        'fslmaths {segmentation} -thr {wm_lt_L} -uthr {wm_ut_L} {wm_mask_L}',
        'fslmaths {wm_mask_R} -add {wm_mask_L} -bin {wm_mask}',
        'fslmaths {wm_mask} -kernel gauss 2 -ero {wm_mask_out}',
        'fslmaths {segmentation} -thr {vent_lt_R} -uthr {vent_ut_R} '
        '{vent_mask_R}',
        'fslmaths {segmentation} -thr {vent_lt_L} -uthr {vent_ut_L} '
        '{vent_mask_L}',
        'fslmaths {vent_mask_R} -add {vent_mask_L} -bin {vent_mask}',
        'fslmaths {vent_mask} -kernel gauss 2 -ero {vent_mask_out}'
    ]
    # format and run commands
    defaults.update(kwargs)
    kwargs.update(defaults)
    kwargs.update(iofiles)
    kwargs.update(tempfiles)
    for cmdfmt in cmdlist:
        cmd = cmdfmt.format(**kwargs)
        subprocess.call(cmd.split())
    # cleanup
    for filename in tempfiles.values():
        os.remove(tempfiles[filename])


def concat_and_parcellate(concatlist, output_folder):
    version_name = '%s_v%s' % (__prog__, __version__)

    parcellation_folder = os.path.join(here, 'templates', 'parcellations')
    parcellations = get_parcels(parcellation_folder)

<<<<<<< HEAD
def concatenate(output_folder, concatlist, version_name, **kwargs):
    print('Running concatenation')
    # Concatenation
=======
    # concatenation
>>>>>>> 7c4c0a60
    for tasklist in concatlist:
        print(tasklist)
        for i,task in enumerate(tasklist):
            taskname = task[:-2]
            base_results_folder = os.path.join(output_folder, 'MNINonLinear',
                                          'Results')
            input_task_dtseries = os.path.join(base_results_folder, task,
                                               version_name,
                                               '%s_%s_Atlas.dtseries.nii' %
                                               (task, version_name))
            output_concat_dtseries = os.path.join(base_results_folder,
                                                  '%s_%s_Atlas.dtseries.nii' %
                                                  (taskname, version_name))
            print("Concatenating %s to %s" % (task, output_concat_dtseries))
            if i == 0:
                if os.path.exists(output_concat_dtseries):
                    os.remove(output_concat_dtseries)
                shutil.copy(input_task_dtseries, output_concat_dtseries)
            else:
                cmd = ['%s/wb_command' % os.environ['CARET7DIR'],
                       '-cifti-merge', output_concat_dtseries, '-cifti',
                       output_concat_dtseries, '-cifti',
                       input_task_dtseries]
                subprocess.call(cmd)

            # parcellation
            for parcel_name, filename in parcellations:
                output_subcorticals = os.path.join(
                    base_results_folder,
                    '%s_%s_%s_subcorticals.ptseries.nii' %
                    (taskname, version_name, parcel_name)
                )
                output_parcellation = os.path.join(
                    base_results_folder,
                    '%s_%s_%s.ptseries.nii' %
                    (taskname, version_name, parcel_name)
                )
                parcels = os.path.join(
                    parcellation_folder, parcel_name, 'fsLR',
                    '%s.32k_fs_LR.dlabel.nii' % parcel_name
                )
                subcorticals = os.path.join(
                    parcellation_folder, parcel_name, 'fsLR',
                    '%s.subcortical.32k_fs_LR.dlabel.nii' % parcel_name
                )
                for parc in [output_parcellation, output_subcorticals]:
                    cmd = ['%s/wb_command' % os.environ['CARET7DIR'],
                           '-cifti-parcellate', output_concat_dtseries,
                           'COLUMN', parc]
                    subprocess.call(cmd)


def get_parcels(parcellation_folder):
    pass


if __name__ == '__main__':
    _cli()<|MERGE_RESOLUTION|>--- conflicted
+++ resolved
@@ -245,7 +245,6 @@
         print('removing old %s outputs' % version_name)
         # delete existing fnlpp results
         for value in output_spec.values():
-            print(value)
             if task in value:
                 continue
             elif os.path.exists(value):
@@ -274,7 +273,8 @@
                                        if os.path.isdir(os.path.join(output_results,d))
                                        and bids_task in d ]))
 
-        concatenate(output_folder,concatlist,version_name) # This function can probably be moved down after testing
+        concatenate(concatlist, output_folder)
+        parcellate(concatlist, output_folder)
 
         # setup inputs, then run analyses_v2
         repetition_time = get_repetition_time(input_spec['fmri_volume'])
@@ -294,7 +294,6 @@
                 if not os.path.exists(folder):
                     os.makedirs(folder)
 
-<<<<<<< HEAD
             analyses_v2_config = {
                 'path_wb_c': '%s/wb_command' % os.environ['CARET7DIR'],
                 'taskname': taskset,
@@ -313,22 +312,6 @@
                 'path_timecourses': output_spec['output_timecourses'],
                 'skip_seconds': skip_seconds,
             }
-=======
-                analyses_v2_config = {
-                    'path_wb_c': '%s/wb_command' % os.environ['CARET7DIR'],
-                    'epi_TR': repetition_time,
-                    'summary_Dir': output_spec['summary_folder'],
-                    'brain_radius_in_mm': brain_radius,
-                    'expected_contiguous_frame_count': contiguous_frames,
-                    'result_dir': os.path.join(analysis_folder,'matlab_code'),
-                    'path_motion_numbers': os.path.join(
-                        output_folder, 'MNINonLinear', 'Results',
-                        taskname + '*', version_name, 'motion_numbers.txt'),
-                    'path_ciftis': output_spec['output_ciftis'],
-                    'path_timecourses': output_spec['output_timecourses'],
-                    'skip_seconds': skip_seconds
-                }
->>>>>>> 7c4c0a60
 
             analyses_v2_json_path = os.path.join(analysis_folder, 'matlab_code',
                                                  taskname + '_analyses_v2_mat_config.json')
@@ -350,7 +333,6 @@
 
         # delete existing results
         for value in output_spec.values():
-            print(value)
             if task in value and os.path.exists(value):
                 if os.path.isfile(value) or os.path.islink(value):
                     os.remove(value)
@@ -511,25 +493,14 @@
         cmd = cmdfmt.format(**kwargs)
         subprocess.call(cmd.split())
     # cleanup
-    for filename in tempfiles.values():
-        os.remove(tempfiles[filename])
-
-
-def concat_and_parcellate(concatlist, output_folder):
+    for key in tempfiles.keys():
+        os.remove(tempfiles[key])
+
+
+def concatenate(concatlist, output_folder):
     version_name = '%s_v%s' % (__prog__, __version__)
 
-    parcellation_folder = os.path.join(here, 'templates', 'parcellations')
-    parcellations = get_parcels(parcellation_folder)
-
-<<<<<<< HEAD
-def concatenate(output_folder, concatlist, version_name, **kwargs):
-    print('Running concatenation')
-    # Concatenation
-=======
-    # concatenation
->>>>>>> 7c4c0a60
     for tasklist in concatlist:
-        print(tasklist)
         for i,task in enumerate(tasklist):
             taskname = task[:-2]
             base_results_folder = os.path.join(output_folder, 'MNINonLinear',
@@ -553,6 +524,18 @@
                        input_task_dtseries]
                 subprocess.call(cmd)
 
+def parcellate(concatlist, output_folder):
+    version_name = '%s_v%s' % (__prog__, __version__)
+
+    parcellation_folder = os.path.join(here, 'templates', 'parcellations')
+    parcellations = get_parcels(parcellation_folder)
+
+    for tasklist in concatlist:
+
+        for i,task in enumerate(tasklist):
+            taskname = task[:-2]
+            base_results_folder = os.path.join(output_folder, 'MNINonLinear',
+                                          'Results')
             # parcellation
             for parcel_name, filename in parcellations:
                 output_subcorticals = os.path.join(
