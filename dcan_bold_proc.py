--- conflicted
+++ resolved
@@ -260,15 +260,6 @@
                    output_spec['vent_mask'])
 
     elif teardown:
-<<<<<<< HEAD
-        concat_and_parcellate()
-        # setup inputs, then run analyses_v2
-        repetition_time = get_repetition_time(input_spec['fmri_volume'])
-        for task_set in tasklist:
-            task_set = task_set.split(',')
-            if len(task_set) != 0:
-                taskname = task_set[0][:-2]
-=======
         output_results = os.path.join(output_folder, 'MNINonLinear', 'Results')
         alltasks = os.listdir(output_results)
         tasknames = sorted(list(set([d[:-2] for d in alltasks 
@@ -285,13 +276,12 @@
 
         # setup inputs, then run analyses_v2
         repetition_time = get_repetition_time(input_spec['fmri_volume'])
-        for tasklist in concatlist:
+        for task_set in tasklist:
             if len(tasklist) > 0:
                 taskset = tasklist[0][:-2]
 
             print('Running analyses_v2 on %s' % taskset)
 
->>>>>>> 99132ed4
             analysis_folder = os.path.join(output_folder, version_name,
                                            'analyses_v2')
             if not os.path.exists(analysis_folder):
@@ -302,27 +292,6 @@
                 if not os.path.exists(folder):
                     os.makedirs(folder)
 
-<<<<<<< HEAD
-                analyses_v2_config = {
-                    'path_wb_c': '%s/wb_command' % os.environ['CARET7DIR'],
-                    'epi_TR': repetition_time,
-                    'summary_Dir': output_spec['summary_folder'],
-                    'brain_radius_in_mm': brain_radius,
-                    'expected_contiguous_frame_count': contiguous_frames,
-                    'result_dir': os.path.join(analysis_folder,'matlab_code'),
-                    'path_motion_numbers': os.path.join(output_folder,
-                                                        'MNINonLinear',
-                                                        'Results', taskname + '*',
-                                                        version_name,
-                                                        'motion_numbers.txt'),
-                    'path_ciftis': output_spec['output_ciftis'],
-                    'path_timecourses': output_spec['output_timecourses'],
-                    'skip_seconds': skip_seconds
-                }
-
-            analyses_v2_json_path = os.path.join(analysis_folder, matlab_code,
-                                                 taskname + '_analyses_v2_mat_config.json')
-=======
             analyses_v2_config = {
                 'path_wb_c': '%s/wb_command' % os.environ['CARET7DIR'],
                 'taskname': taskset,
@@ -343,8 +312,7 @@
             }
 
             analyses_v2_json_path = os.path.join(analysis_folder, 'matlab_code',
-                                                 taskset + '_analyses_v2_mat_config.json')
->>>>>>> 99132ed4
+                                                 taskname + '_analyses_v2_mat_config.json')
 
             # write input json for matlab script
             with open(analyses_v2_json_path, 'w') as fd:
